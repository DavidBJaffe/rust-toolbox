--- conflicted
+++ resolved
@@ -21,15 +21,9 @@
 //!
 //! <p>
 //!
-<<<<<<< HEAD
 //! * the probability of selecting at most <code>m</code> distinct elements in 
 //!   <code>x</code> random draws with 
 //!   replacement from a set of size <code>n</code>, which is computed using Stirling numbers.
-=======
-//! * the probability of selecting at most <code>m</code> distinct elements in
-//!   <code>x</code> random draws with
-//!   replacement from a set of size <code>n</code>.
->>>>>>> 91591e61
 //!
 //! Other related functions might be added here.
 
